# OCT-Principle

<<<<<<< HEAD
Educational repository for learning Optical Coherence Tomography (OCT) principles through demonstrations and simulations.

## About

This repository provides a structured series of lessons to understand the fundamental principles of Optical Coherence Tomography, starting from basic electromagnetic wave theory and progressing to advanced OCT concepts.

## Lessons

### [Lesson 1: Electromagnetic Light Wave Characteristics](LESSON1.md)

Demonstration and simulation to understand the characteristics of electromagnetic light waves.

**Topics covered:**
- Wave equation and propagation
- Wavelength and frequency relationships
- Amplitude and intensity
- Phase and interference
- The electromagnetic spectrum
- Relevance to OCT imaging

**Quick start:**
```bash
pip install -r requirements.txt
python lesson1_electromagnetic_waves.py
```
=======
Interactive teaching materials for the Basic Principles of Optical Coherence Tomography (OCT).

## Overview

This repository contains educational materials, primarily Google Colab-compatible Jupyter notebooks, that teach the fundamental principles of Optical Coherence Tomography through an interactive approach that alternates between theoretical explanations and hands-on simulations.

## Contents

- **OCT_Principles_Interactive_Tutorial.ipynb** - Main interactive tutorial with alternating theory and simulations covering:
  - Low-coherence interferometry basics
  - Michelson interferometer operation
  - Coherence length and resolution
  - A-scan and B-scan image formation
  - Interactive exercises

## Getting Started

### Option 1: Google Colab (Recommended)

Click the badge below to open the notebook directly in Google Colab:

[![Open In Colab](https://colab.research.google.com/assets/colab-badge.svg)](https://colab.research.google.com/github/TheBeatzzz/OCT-Principle/blob/main/OCT_Principles_Interactive_Tutorial.ipynb)

No installation required! Just click and start learning.

### Option 2: Local Jupyter Notebook

1. Clone this repository:
   ```bash
   git clone https://github.com/TheBeatzzz/OCT-Principle.git
   cd OCT-Principle
   ```

2. Install dependencies:
   ```bash
   pip install -r requirements.txt
   ```

3. Launch Jupyter:
   ```bash
   jupyter notebook OCT_Principles_Interactive_Tutorial.ipynb
   ```

## Features

- **Alternating Theory & Simulation**: Each theoretical concept is immediately followed by an interactive simulation
- **Progressive Learning**: Concepts build upon each other from basic to advanced
- **Visual Demonstrations**: High-quality plots and visualizations
- **Interactive Exercises**: Hands-on parameter exploration
- **Clinical Context**: Real-world applications and examples

## Topics Covered

1. **Optical Coherence Tomography Fundamentals**
   - What is OCT?
   - Low-coherence interferometry
   - Clinical applications

2. **Coherence Length**
   - High vs. low coherence light
   - Effect on interference patterns
   - Simulation comparison

3. **Michelson Interferometer**
   - Basic setup and operation
   - Mathematical formulation
   - Multi-layer tissue simulation

4. **Axial Resolution**
   - Resolution formula and factors
   - Bandwidth effects
   - Interactive resolution comparison

5. **2D OCT Imaging**
   - A-scan to B-scan conversion
   - Image formation process
   - Synthetic B-scan generation
>>>>>>> 8fcdce14

## Requirements

- Python 3.7+
- NumPy
- Matplotlib
<<<<<<< HEAD
- IPython

Install all dependencies:
```bash
pip install -r requirements.txt
```

## License

MIT License - see [LICENSE](LICENSE) file for details.

## Contributing

Contributions are welcome! Please feel free to submit issues or pull requests.
=======
- SciPy
- IPython/Jupyter

See `requirements.txt` for specific versions.

## License

This project is licensed under the MIT License - see the [LICENSE](LICENSE) file for details.

## Contributing

Contributions are welcome! Please feel free to submit a Pull Request.

## Acknowledgments

Educational materials designed to make OCT principles accessible to students, researchers, and practitioners in biomedical optics and medical imaging.
>>>>>>> 8fcdce14
<|MERGE_RESOLUTION|>--- conflicted
+++ resolved
@@ -1,6 +1,5 @@
 # OCT-Principle
 
-<<<<<<< HEAD
 Educational repository for learning Optical Coherence Tomography (OCT) principles through demonstrations and simulations.
 
 ## About
@@ -26,7 +25,6 @@
 pip install -r requirements.txt
 python lesson1_electromagnetic_waves.py
 ```
-=======
 Interactive teaching materials for the Basic Principles of Optical Coherence Tomography (OCT).
 
 ## Overview
@@ -104,14 +102,12 @@
    - A-scan to B-scan conversion
    - Image formation process
    - Synthetic B-scan generation
->>>>>>> 8fcdce14
 
 ## Requirements
 
 - Python 3.7+
 - NumPy
 - Matplotlib
-<<<<<<< HEAD
 - IPython
 
 Install all dependencies:
@@ -126,7 +122,6 @@
 ## Contributing
 
 Contributions are welcome! Please feel free to submit issues or pull requests.
-=======
 - SciPy
 - IPython/Jupyter
 
@@ -142,5 +137,4 @@
 
 ## Acknowledgments
 
-Educational materials designed to make OCT principles accessible to students, researchers, and practitioners in biomedical optics and medical imaging.
->>>>>>> 8fcdce14
+Educational materials designed to make OCT principles accessible to students, researchers, and practitioners in biomedical optics and medical imaging.