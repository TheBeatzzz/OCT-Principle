<<<<<<< HEAD
# OCT-Principle: Teaching Materials for Optical Coherence Tomography

Welcome to the OCT-Principle repository! This repository contains educational materials for learning the basic principles of Optical Coherence Tomography (OCT).

## 📚 About This Repository

This repository provides interactive Google Colab notebooks that teach the fundamental concepts of OCT through code examples, simulations, and visualizations. Each notebook is designed to be self-contained and can be run directly in Google Colab.

## 🎯 Learning Objectives

By working through these materials, you will learn:
- The physics behind low-coherence interferometry
- How OCT systems are constructed and operate
- The difference between Time-Domain and Fourier-Domain OCT
- Signal processing techniques used in OCT
- Resolution considerations and trade-offs
- Real-world applications in medicine and research

## 📖 Course Structure

### 1. Introduction to OCT
[![Open In Colab](https://colab.research.google.com/assets/colab-badge.svg)](https://colab.research.google.com/github/TheBeatzzz/OCT-Principle/blob/main/01_Introduction_to_OCT.ipynb)

Learn the basics of OCT, including low-coherence interferometry and the Michelson interferometer setup.

### 2. Interferometry Basics
[![Open In Colab](https://colab.research.google.com/assets/colab-badge.svg)](https://colab.research.google.com/github/TheBeatzzz/OCT-Principle/blob/main/02_Interferometry_Basics.ipynb)

Explore interference patterns and understand the role of coherence in OCT imaging.

### 3. Resolution and Image Quality
[![Open In Colab](https://colab.research.google.com/assets/colab-badge.svg)](https://colab.research.google.com/github/TheBeatzzz/OCT-Principle/blob/main/03_Resolution_and_Image_Quality.ipynb)

Study axial and lateral resolution, and learn how to optimize image quality.

### 4. Time-Domain OCT
[![Open In Colab](https://colab.research.google.com/assets/colab-badge.svg)](https://colab.research.google.com/github/TheBeatzzz/OCT-Principle/blob/main/04_Time_Domain_OCT.ipynb)

Simulate Time-Domain OCT systems and understand A-scan generation.

### 5. Fourier-Domain OCT
[![Open In Colab](https://colab.research.google.com/assets/colab-badge.svg)](https://colab.research.google.com/github/TheBeatzzz/OCT-Principle/blob/main/05_Fourier_Domain_OCT.ipynb)

Learn about Spectral-Domain and Swept-Source OCT and their advantages.

### 6. Signal Processing
[![Open In Colab](https://colab.research.google.com/assets/colab-badge.svg)](https://colab.research.google.com/github/TheBeatzzz/OCT-Principle/blob/main/06_Signal_Processing.ipynb)

Master the signal processing techniques used to create OCT images.

### 7. Applications and Examples
[![Open In Colab](https://colab.research.google.com/assets/colab-badge.svg)](https://colab.research.google.com/github/TheBeatzzz/OCT-Principle/blob/main/07_Applications.ipynb)

Explore real-world applications of OCT in ophthalmology, cardiology, and more.

## 🚀 Getting Started

### Option 1: Google Colab (Recommended)
Click on any "Open in Colab" badge above to run the notebooks directly in your browser. No installation required!

### Option 2: Local Installation
```bash
# Clone the repository
git clone https://github.com/TheBeatzzz/OCT-Principle.git
cd OCT-Principle

# Install dependencies
pip install -r requirements.txt

# Launch Jupyter
jupyter notebook
```

## 📋 Prerequisites

- Basic understanding of physics (waves, interference)
- Basic Python programming knowledge
- Familiarity with NumPy and Matplotlib is helpful but not required

## 🛠️ Technologies Used

- Python 3.x
- NumPy - Numerical computing
- Matplotlib - Visualization
- SciPy - Scientific computing
- Jupyter/Colab - Interactive notebooks

## 📚 Additional Resources

- [OCT Fundamentals on SpringerLink](https://link.springer.com/chapter/10.1007/978-3-031-99410-4_3)
- [OCT Theory Guide](https://dss-optical.com/guides/optical-coherence-tomography-theory/)
- [Working Principle of OCT](https://octresearch.org/the-center/oct-and-biomedical-optics/working-principle-of-oct/)

## 🤝 Contributing

Contributions are welcome! Please feel free to submit issues or pull requests to improve these teaching materials.

## 📄 License

This project is licensed under the MIT License - see the [LICENSE](LICENSE) file for details.

## 👥 Author

Created for educational purposes to help students and researchers learn about OCT principles.

## ⭐ Acknowledgments

This educational material is based on established OCT theory and research from the optical coherence tomography community.
=======
# OCT-Principle

Educational repository for learning Optical Coherence Tomography (OCT) principles through demonstrations and simulations.

## About

This repository provides a structured series of lessons to understand the fundamental principles of Optical Coherence Tomography, starting from basic electromagnetic wave theory and progressing to advanced OCT concepts.

## Lessons

### [Lesson 1: Electromagnetic Light Wave Characteristics](LESSON1.md)

Demonstration and simulation to understand the characteristics of electromagnetic light waves.

**Topics covered:**
- Wave equation and propagation
- Wavelength and frequency relationships
- Amplitude and intensity
- Phase and interference
- The electromagnetic spectrum
- Relevance to OCT imaging

**Quick start:**
```bash
pip install -r requirements.txt
python lesson1_electromagnetic_waves.py
```
Interactive teaching materials for the Basic Principles of Optical Coherence Tomography (OCT).

## Overview

This repository contains educational materials, primarily Google Colab-compatible Jupyter notebooks, that teach the fundamental principles of Optical Coherence Tomography through an interactive approach that alternates between theoretical explanations and hands-on simulations.

## Contents

- **OCT_Principles_Interactive_Tutorial.ipynb** - Main interactive tutorial with alternating theory and simulations covering:
  - Low-coherence interferometry basics
  - Michelson interferometer operation
  - Coherence length and resolution
  - A-scan and B-scan image formation
  - Interactive exercises

## Getting Started

### Option 1: Google Colab (Recommended)

Click the badge below to open the notebook directly in Google Colab:

[![Open In Colab](https://colab.research.google.com/assets/colab-badge.svg)](https://colab.research.google.com/github/TheBeatzzz/OCT-Principle/blob/main/OCT_Principles_Interactive_Tutorial.ipynb)

No installation required! Just click and start learning.

### Option 2: Local Jupyter Notebook

1. Clone this repository:
   ```bash
   git clone https://github.com/TheBeatzzz/OCT-Principle.git
   cd OCT-Principle
   ```

2. Install dependencies:
   ```bash
   pip install -r requirements.txt
   ```

3. Launch Jupyter:
   ```bash
   jupyter notebook OCT_Principles_Interactive_Tutorial.ipynb
   ```

## Features

- **Alternating Theory & Simulation**: Each theoretical concept is immediately followed by an interactive simulation
- **Progressive Learning**: Concepts build upon each other from basic to advanced
- **Visual Demonstrations**: High-quality plots and visualizations
- **Interactive Exercises**: Hands-on parameter exploration
- **Clinical Context**: Real-world applications and examples

## Topics Covered

1. **Optical Coherence Tomography Fundamentals**
   - What is OCT?
   - Low-coherence interferometry
   - Clinical applications

2. **Coherence Length**
   - High vs. low coherence light
   - Effect on interference patterns
   - Simulation comparison

3. **Michelson Interferometer**
   - Basic setup and operation
   - Mathematical formulation
   - Multi-layer tissue simulation

4. **Axial Resolution**
   - Resolution formula and factors
   - Bandwidth effects
   - Interactive resolution comparison

5. **2D OCT Imaging**
   - A-scan to B-scan conversion
   - Image formation process
   - Synthetic B-scan generation

## Requirements

- Python 3.7+
- NumPy
- Matplotlib
- IPython

Install all dependencies:
```bash
pip install -r requirements.txt
```

## License

MIT License - see [LICENSE](LICENSE) file for details.

## Contributing

Contributions are welcome! Please feel free to submit issues or pull requests.
- SciPy
- IPython/Jupyter

See `requirements.txt` for specific versions.

## License

This project is licensed under the MIT License - see the [LICENSE](LICENSE) file for details.

## Contributing

Contributions are welcome! Please feel free to submit a Pull Request.

## Acknowledgments

Educational materials designed to make OCT principles accessible to students, researchers, and practitioners in biomedical optics and medical imaging.
>>>>>>> 1da18683
<|MERGE_RESOLUTION|>--- conflicted
+++ resolved
@@ -1,4 +1,3 @@
-<<<<<<< HEAD
 # OCT-Principle: Teaching Materials for Optical Coherence Tomography
 
 Welcome to the OCT-Principle repository! This repository contains educational materials for learning the basic principles of Optical Coherence Tomography (OCT).
@@ -106,146 +105,4 @@
 
 ## ⭐ Acknowledgments
 
-This educational material is based on established OCT theory and research from the optical coherence tomography community.
-=======
-# OCT-Principle
-
-Educational repository for learning Optical Coherence Tomography (OCT) principles through demonstrations and simulations.
-
-## About
-
-This repository provides a structured series of lessons to understand the fundamental principles of Optical Coherence Tomography, starting from basic electromagnetic wave theory and progressing to advanced OCT concepts.
-
-## Lessons
-
-### [Lesson 1: Electromagnetic Light Wave Characteristics](LESSON1.md)
-
-Demonstration and simulation to understand the characteristics of electromagnetic light waves.
-
-**Topics covered:**
-- Wave equation and propagation
-- Wavelength and frequency relationships
-- Amplitude and intensity
-- Phase and interference
-- The electromagnetic spectrum
-- Relevance to OCT imaging
-
-**Quick start:**
-```bash
-pip install -r requirements.txt
-python lesson1_electromagnetic_waves.py
-```
-Interactive teaching materials for the Basic Principles of Optical Coherence Tomography (OCT).
-
-## Overview
-
-This repository contains educational materials, primarily Google Colab-compatible Jupyter notebooks, that teach the fundamental principles of Optical Coherence Tomography through an interactive approach that alternates between theoretical explanations and hands-on simulations.
-
-## Contents
-
-- **OCT_Principles_Interactive_Tutorial.ipynb** - Main interactive tutorial with alternating theory and simulations covering:
-  - Low-coherence interferometry basics
-  - Michelson interferometer operation
-  - Coherence length and resolution
-  - A-scan and B-scan image formation
-  - Interactive exercises
-
-## Getting Started
-
-### Option 1: Google Colab (Recommended)
-
-Click the badge below to open the notebook directly in Google Colab:
-
-[![Open In Colab](https://colab.research.google.com/assets/colab-badge.svg)](https://colab.research.google.com/github/TheBeatzzz/OCT-Principle/blob/main/OCT_Principles_Interactive_Tutorial.ipynb)
-
-No installation required! Just click and start learning.
-
-### Option 2: Local Jupyter Notebook
-
-1. Clone this repository:
-   ```bash
-   git clone https://github.com/TheBeatzzz/OCT-Principle.git
-   cd OCT-Principle
-   ```
-
-2. Install dependencies:
-   ```bash
-   pip install -r requirements.txt
-   ```
-
-3. Launch Jupyter:
-   ```bash
-   jupyter notebook OCT_Principles_Interactive_Tutorial.ipynb
-   ```
-
-## Features
-
-- **Alternating Theory & Simulation**: Each theoretical concept is immediately followed by an interactive simulation
-- **Progressive Learning**: Concepts build upon each other from basic to advanced
-- **Visual Demonstrations**: High-quality plots and visualizations
-- **Interactive Exercises**: Hands-on parameter exploration
-- **Clinical Context**: Real-world applications and examples
-
-## Topics Covered
-
-1. **Optical Coherence Tomography Fundamentals**
-   - What is OCT?
-   - Low-coherence interferometry
-   - Clinical applications
-
-2. **Coherence Length**
-   - High vs. low coherence light
-   - Effect on interference patterns
-   - Simulation comparison
-
-3. **Michelson Interferometer**
-   - Basic setup and operation
-   - Mathematical formulation
-   - Multi-layer tissue simulation
-
-4. **Axial Resolution**
-   - Resolution formula and factors
-   - Bandwidth effects
-   - Interactive resolution comparison
-
-5. **2D OCT Imaging**
-   - A-scan to B-scan conversion
-   - Image formation process
-   - Synthetic B-scan generation
-
-## Requirements
-
-- Python 3.7+
-- NumPy
-- Matplotlib
-- IPython
-
-Install all dependencies:
-```bash
-pip install -r requirements.txt
-```
-
-## License
-
-MIT License - see [LICENSE](LICENSE) file for details.
-
-## Contributing
-
-Contributions are welcome! Please feel free to submit issues or pull requests.
-- SciPy
-- IPython/Jupyter
-
-See `requirements.txt` for specific versions.
-
-## License
-
-This project is licensed under the MIT License - see the [LICENSE](LICENSE) file for details.
-
-## Contributing
-
-Contributions are welcome! Please feel free to submit a Pull Request.
-
-## Acknowledgments
-
-Educational materials designed to make OCT principles accessible to students, researchers, and practitioners in biomedical optics and medical imaging.
->>>>>>> 1da18683
+This educational material is based on established OCT theory and research from the optical coherence tomography community.